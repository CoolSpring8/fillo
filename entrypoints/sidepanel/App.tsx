--- conflicted
+++ resolved
@@ -9,18 +9,14 @@
   Card,
   Group,
   Menu,
-<<<<<<< HEAD
   NativeSelect,
-=======
-  Select,
-  Textarea,
->>>>>>> 8c1ee12a
   Paper,
   ScrollArea,
   Select,
   Stack,
   Tabs,
   Text,
+  TextArea,
   TextInput,
   Title,
   Tree,
